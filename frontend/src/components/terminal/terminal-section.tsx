import { useEffect, useRef, useState, useCallback } from "react";
import { Terminal as XTerm } from "xterm";
import { FitAddon } from "xterm-addon-fit";
import "xterm/css/xterm.css";
import { extractHostname } from "@/utils";

interface TerminalComponentProps {
  isVisible: boolean;
  terminalId?: string;
  workingDirectory?: string;
  contentBuffer: string;
  onContentUpdate?: (content: string) => void;
}

// Create a persistent terminal instance cache
const terminalInstances: Record<
  string,
  {
    term: XTerm;
    fitAddon: FitAddon;
    mounted: boolean;
    processedContents: Set<string>;
    lastProcessedBuffer: string;
  }
> = {};

const TerminalSection = ({
  isVisible,
  terminalId,
  workingDirectory,
  contentBuffer,
  onContentUpdate,
}: TerminalComponentProps): JSX.Element => {
  const terminalRef = useRef<HTMLDivElement>(null);
  const instanceIdRef = useRef<string>(terminalId || "default");
  const [domReady, setDomReady] = useState(false);
  const currentInputRef = useRef("");
  const cursorPosRef = useRef(0);
  const commandHistoryRef = useRef<string[]>([]);
  const historyPosRef = useRef(-1);
  const previousBufferRef = useRef<string>("");
  const prevTerminalIdRef = useRef<string | undefined>(terminalId);

  // Update instance ID when terminalId changes
  useEffect(() => {
    if (terminalId && instanceIdRef.current !== terminalId) {
      console.log(
        `Updating terminal instance ID from ${instanceIdRef.current} to ${terminalId}`
      );

      // Check if we already have an instance for this terminal ID and don't create a new instance if there's an existing one
      if (terminalInstances[terminalId]) {
        console.log(`Found existing instance for terminal ID ${terminalId}`);
      } else if (terminalInstances[instanceIdRef.current]) {
        console.log(
          `Migrating instance from ${instanceIdRef.current} to ${terminalId}`
        );
        terminalInstances[terminalId] =
          terminalInstances[instanceIdRef.current];
        delete terminalInstances[instanceIdRef.current];
      }
      instanceIdRef.current = terminalId;
      prevTerminalIdRef.current = terminalId;
    }
  }, [terminalId]);

  // Wait for DOM to be ready
  useEffect(() => {
    if (isVisible && terminalRef.current) {
      const timer = setTimeout(() => {
        setDomReady(true);
      }, 300);
      return () => clearTimeout(timer);
    }
  }, [isVisible]);

  // Get current terminal instance from cache or create a new one
  const getTerminalInstance = useCallback(() => {
    const id = instanceIdRef.current;

    if (
      terminalInstances[id] &&
      terminalInstances[id].term &&
      terminalInstances[id].fitAddon &&
      terminalInstances[id].mounted
    ) {
      return terminalInstances[id];
    }

    console.log(`Creating new terminal instance for ID: ${id}`);

    const term = new XTerm({
      cursorBlink: true,
      scrollback: 10000,
      theme: {
        background: "#1a1a1a",
        foreground: "#00ff00",
        cursor: "#00ff00",
      },
      fontSize: 14,
      fontFamily: "Menlo, Monaco, Consolas, monospace",
      lineHeight: 1.2,
      convertEol: true,
      cols: 80,
      rows: 24,
    });

    const fitAddon = new FitAddon();
    term.loadAddon(fitAddon);

    terminalInstances[id] = {
      term,
      fitAddon,
      mounted: false,
      processedContents: new Set(),
      lastProcessedBuffer: "",
    };

    return terminalInstances[id];
  }, []);

  // Handle user input and special keys and history management
  const handleUserInput = (data: string, term: XTerm) => {
    if (data === "\r") {
      const command = currentInputRef.current.trim();
      if (command.length > 0) {
        commandHistoryRef.current.push(command);
        historyPosRef.current = -1;

        term.write("\r\n");
        if (onContentUpdate) {
          onContentUpdate(command);
        }
        currentInputRef.current = "";

        cursorPosRef.current = 0;
      }
      // Backspace key
    } else if (data === "\u007F") {
      if (cursorPosRef.current > 0) {
        const newInput =
          currentInputRef.current.substring(0, cursorPosRef.current - 1) +
          currentInputRef.current.substring(cursorPosRef.current);
        currentInputRef.current = newInput;
        cursorPosRef.current--;

        term.write("\b \b");
        term.write("\u001b[K");
        term.write(newInput.substring(cursorPosRef.current));

        const moveBack = newInput.length - cursorPosRef.current;
        if (moveBack > 0) {
          term.write(`\u001b[${moveBack}D`);
        }
      }
      // Up Arrow Key
    } else if (data === "\u001b[A") {
      if (commandHistoryRef.current.length > 0) {
        const newPos =
          historyPosRef.current === -1
            ? commandHistoryRef.current.length - 1
            : Math.max(0, historyPosRef.current - 1);

        historyPosRef.current = newPos;
        const historyCommand = commandHistoryRef.current[newPos];

        term.write("\u001b[2K\r");
        const hostname = extractHostname(contentBuffer || "");
        term.write(`${hostname}:${workingDirectory}# ` + historyCommand);
        currentInputRef.current = historyCommand;
        cursorPosRef.current = historyCommand.length;
      }
      // Down Arrow Key
    } else if (data === "\u001b[B") {
      if (commandHistoryRef.current.length > 0 && historyPosRef.current >= 0) {
        const newPos =
          historyPosRef.current + 1 >= commandHistoryRef.current.length
            ? -1
            : historyPosRef.current + 1;

        term.write("\r");
        const hostname = extractHostname(contentBuffer || "");
        term.write(`${hostname}:${workingDirectory}# `);
        term.write("\u001b[K");

        if (newPos === -1) {
          currentInputRef.current = "";
          cursorPosRef.current = 0;
        } else {
          const historyCommand = commandHistoryRef.current[newPos];
          term.write(historyCommand);
          currentInputRef.current = historyCommand;
          cursorPosRef.current = historyCommand.length;
        }

        historyPosRef.current = newPos;
      }
      // Right Arrow Key
    } else if (data === "\u001b[C") {
      if (cursorPosRef.current < currentInputRef.current.length) {
        term.write("\u001b[C");
        cursorPosRef.current++;
      }
      // Left Arrow Key
    } else if (data === "\u001b[D") {
      if (cursorPosRef.current > 0) {
        term.write("\u001b[D");
        cursorPosRef.current--;
      }
      // Character input
    } else if (data >= " " && data <= "~") {
      const newInput =
        currentInputRef.current.substring(0, cursorPosRef.current) +
        data +
        currentInputRef.current.substring(cursorPosRef.current);

      currentInputRef.current = newInput;
      term.write("\u001b[K");
      term.write(newInput.substring(cursorPosRef.current));

      const moveBack = newInput.length - cursorPosRef.current - 1;
      if (moveBack > 0) {
        term.write(`\u001b[${moveBack}D`);
      }

      cursorPosRef.current++;
    }
  };

  // Terminal initialization
  useEffect(() => {
    if (!isVisible || !terminalRef.current || !domReady) return;

    const id = instanceIdRef.current;
    console.log(`Setting up terminal ${id}`);

    try {
      const instance = getTerminalInstance();
      const { term, fitAddon } = instance;

      // If already mounted, just reattach
      if (instance.mounted) {
        if (term.element && term.element.parentNode !== terminalRef.current) {
          if (terminalRef.current) {
            terminalRef.current.innerHTML = "";
            terminalRef.current.appendChild(term.element);
          }
        }

        setTimeout(() => {
          if (fitAddon && terminalRef.current) {
            fitAddon.fit();
          }
        }, 100);

        return;
      }
      (term as any)._lastCommandTime = 0;
      (term as any)._lastCommandTimeout = null;

      term.open(terminalRef.current);

      term.onData((data) => {
        handleUserInput(data, term);
      });

      // Write initial buffer content if available
      if (contentBuffer && contentBuffer.trim()) {
        const lines = contentBuffer.split("\n");
        let processedContent = "";
        let lastLineWasPrompt = false;

        for (let i = 0; i < lines.length; i++) {
          const line = lines[i];
          const isPrompt = /^root@[^:]+:[^#]+#\s*/.test(line);

          if (isPrompt && lastLineWasPrompt) {
            continue;
          }

          if (processedContent && !lastLineWasPrompt) {
            processedContent += "\r\n";
          }

          processedContent += line;
          lastLineWasPrompt = isPrompt;
        }

        term.write(processedContent);
        instance.lastProcessedBuffer = contentBuffer;

        if (terminalId && workingDirectory) {
          const lastLine = lines[lines.length - 1] || "";
          const promptPattern = /^root@[^:]+:[^#]+#\s*$/;

          if (!promptPattern.test(lastLine)) {
            const hostname = extractHostname(contentBuffer || "");
            term.write(`${hostname}:${workingDirectory}# `);
          }
        }
      } else {
        const hostname = extractHostname(contentBuffer || "");
        term.write(`${hostname}:${workingDirectory}# `);
      }

      instance.mounted = true;

      setTimeout(() => {
        if (fitAddon && terminalRef.current) {
          fitAddon.fit();
          term.scrollToBottom();
        }
      }, 100);

      const handleResize = () => {
        if (fitAddon) fitAddon.fit();
      };

      window.addEventListener("resize", handleResize);

      return () => {
        window.removeEventListener("resize", handleResize);
      };
    } catch (err) {
      console.error("Error initializing terminal:", err);
    }
  }, [
    isVisible,
    domReady,
    getTerminalInstance,
    terminalId,
    workingDirectory,
    contentBuffer,
  ]);

  // Process new content, skip if already procesed
  useEffect(() => {
    if (!contentBuffer || !isVisible || !domReady) return;
    if (previousBufferRef.current === contentBuffer) {
      return;
    }

    previousBufferRef.current = contentBuffer;

    const instance = getTerminalInstance();
    if (!instance || !instance.term) return;

    const { term, lastProcessedBuffer } = instance;

    if (lastProcessedBuffer === contentBuffer) {
      return;
    }

    const wasProcessingCommand = currentInputRef.current.length > 0;

    const parseCommandOutput = (buffer: string) => {
      const commandMatch = buffer.match(/(.+?#\s*)([^\n]+)[\r\n]+(.*)/s);
      if (commandMatch) {
        const [_, promptPart, commandPart, outputPart] = commandMatch;
        return {
          prompt: promptPart,
          command: commandPart,
          output: outputPart,
        };
      }
      return null;
    };

    let newContent = contentBuffer;

    if (lastProcessedBuffer) {
      if (contentBuffer.startsWith(lastProcessedBuffer)) {
        newContent = contentBuffer.substring(lastProcessedBuffer.length);
        if (newContent.startsWith("\n")) {
          newContent = newContent.substring(1);
        }
      } else {
        term.clear();
        newContent = contentBuffer;
      }
    }

    if (newContent.trim()) {
      const commandOutput = parseCommandOutput(newContent);

      if (commandOutput && wasProcessingCommand) {
        if (commandOutput.output.trim()) {
          term.write(`\r\n${commandOutput.output}`);
        }
      } else {
        const promptPattern = /^root@[^:]+:[^#]+#\s*/m;
        const hasPrompt = promptPattern.test(newContent);

        if (hasPrompt) {
          const lines = newContent.split("\n");
          let lastWasPrompt = false;

          for (let i = 0; i < lines.length; i++) {
            const line = lines[i];
            const isPromptLine = promptPattern.test(line);

            if (isPromptLine && lastWasPrompt) {
              continue;
            }

            if (line.trim()) {
              term.write(line);
              if (i < lines.length - 1) {
                term.write("\r\n");
              }
            }

            lastWasPrompt = isPromptLine;
          }
        } else {
          term.write(newContent);
        }
      }

      setTimeout(() => {
        term.scrollToBottom();
        const buffer = term.buffer.active;
        const lastLine =
          buffer.getLine(buffer.length - 1)?.translateToString() || "";

        const serverPrompt = `${extractHostname(contentBuffer || "")}:${
          workingDirectory || "~"
        }# `;

        if (!lastLine.trim().endsWith("#")) {
          term.write(`\r\n${serverPrompt}`);
        }
      }, 100);
    }

    instance.lastProcessedBuffer = contentBuffer;
  }, [
    contentBuffer,
    isVisible,
    domReady,
    getTerminalInstance,
    terminalId,
    workingDirectory,
  ]);

  return (
<<<<<<< HEAD
    <div className="flex flex-col h-full bg-[#1a1a1a] rounded-b-lg border-2 border-transparent focus-within:border-[#006600]">
=======
    <div className="flex flex-col h-full bg-[#1a1a1a] rounded-b-lg overflow-hidden">
>>>>>>> 9a5f8e57
      <div ref={terminalRef} className="flex-1 overflow-auto p-1" />
    </div>
  );
};

export default TerminalSection;

export interface TerminalTabConfig {
  id: string;
  title: string;
  workingDirectory: string;
  isActive: boolean;
  terminalId?: string | null;
}<|MERGE_RESOLUTION|>--- conflicted
+++ resolved
@@ -444,11 +444,7 @@
   ]);
 
   return (
-<<<<<<< HEAD
-    <div className="flex flex-col h-full bg-[#1a1a1a] rounded-b-lg border-2 border-transparent focus-within:border-[#006600]">
-=======
     <div className="flex flex-col h-full bg-[#1a1a1a] rounded-b-lg overflow-hidden">
->>>>>>> 9a5f8e57
       <div ref={terminalRef} className="flex-1 overflow-auto p-1" />
     </div>
   );
