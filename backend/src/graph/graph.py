--- conflicted
+++ resolved
@@ -20,12 +20,9 @@
 
     workflow = StateGraph(AgentState)
 
-<<<<<<< HEAD
-=======
     workflow.add_node("tool_selection", ToolGeneratorNode())
     workflow.add_node("human_approval", HumanApprovalNode())
     workflow.add_node("executor", ExecutorNode())
->>>>>>> f76cc76e
     workflow.add_node("planning", PlanningNode())
     workflow.add_node("executor", ExecutorNode())
     workflow.add_node("thinking", ThinkingNode())
