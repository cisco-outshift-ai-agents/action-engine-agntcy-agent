--- conflicted
+++ resolved
@@ -8,12 +8,8 @@
 from fastapi import FastAPI, WebSocket, WebSocketDisconnect
 from fastapi.middleware.cors import CORSMiddleware
 
-<<<<<<< HEAD
 from backend.graph_runner import GraphRunner
-=======
-from backend.agent_runner import AgentConfig, AgentRunner, LLMConfig
 from src.terminal.terminal_manager import TerminalManager
->>>>>>> 350c2dfb
 from src.utils.default_config_settings import default_config
 
 logging.basicConfig(
@@ -27,12 +23,12 @@
 
 DEFAULT_CONFIG = default_config()
 
-<<<<<<< HEAD
+terminal_manager = TerminalManager.get_instance()
+
 # Create a global GraphRunner instance
 graph_runner = GraphRunner()
 
 
-@dataclass
 class LLMConfig:
     provider: str
     model_name: str
@@ -65,48 +61,10 @@
     model_actions: str
     model_thoughts: str
     latest_video: Optional[str]
-=======
-agent_runner = AgentRunner()
-active_terminal_websockets = set()
-
-
-@asynccontextmanager
-async def lifespan(app: FastAPI):
-    terminal_manager = TerminalManager.get_instance()
-
-    config = DEFAULT_CONFIG.copy()
-    config["keep_browser_open"] = True
-
-    agent_config = AgentConfig(
-        use_own_browser=config.get("use_own_browser", False),
-        keep_browser_open=config.get("keep_browser_open", True),
-        headless=config.get("headless", True),
-        disable_security=config.get("disable_security", False),
-        window_w=config.get("window_w", 1280),
-        window_h=config.get("window_h", 720),
-        task=config.get("task", ""),
-        add_infos=config.get("add_infos", ""),
-        max_steps=config.get("max_steps", 10),
-        use_vision=config.get("use_vision", False),
-        max_actions_per_step=config.get("max_actions_per_step", 5),
-        tool_calling_method=config.get("tool_calling_method", "default_method"),
-        limit_num_image_per_llm_call=config.get("limit_num_image_per_llm_call", None),
-    )
-    llm_config = LLMConfig(
-        provider=config.get("llm_provider", "openai"),
-        model_name=config.get("llm_model_name", "gpt-3.5-turbo"),
-        temperature=config.get("llm_temperature", 0.7),
-        base_url=config.get("llm_base_url", ""),
-        api_key=config.get("llm_api_key", ""),
-    )
-    await agent_runner.initialize_browser(agent_config)
-    logger.info("Browser pre-initialized at server startup.")
-
-    yield
->>>>>>> 350c2dfb
-
-
-app = FastAPI(title="ActionEngine API", lifespan=lifespan)
+
+
+# TODO: Add lifespan back
+app = FastAPI(title="ActionEngine API")
 
 app.add_middleware(
     CORSMiddleware,
@@ -133,7 +91,6 @@
     try:
         while True:
             data = await websocket.receive_text()
-<<<<<<< HEAD
             logger.debug(f"Client message received: {data}")
 
             try:
@@ -195,51 +152,6 @@
                 logger.error(error_msg)
                 await websocket.send_text(json.dumps({"error": error_msg}))
                 continue
-=======
-            logger.info(f"Client message received: {data}")
-            client_payload = json.loads(data)
-            task = client_payload.get("task", DEFAULT_CONFIG.get("task", ""))
-            add_infos = client_payload.get("add_infos", "")
-
-            config = DEFAULT_CONFIG.copy()
-            config.update({"task": task, "add_infos": add_infos})
-
-            agent_config = AgentConfig(
-                use_own_browser=config.get("use_own_browser", False),
-                keep_browser_open=config.get("keep_browser_open", True),
-                headless=config.get("headless", True),
-                disable_security=config.get("disable_security", False),
-                window_w=config.get("window_w", 1280),
-                window_h=config.get("window_h", 720),
-                task=config.get("task", ""),
-                add_infos=config.get("add_infos", ""),
-                max_steps=config.get("max_steps", 10),
-                use_vision=config.get("use_vision", False),
-                max_actions_per_step=config.get("max_actions_per_step", 5),
-                tool_calling_method=config.get("tool_calling_method", "default_method"),
-                limit_num_image_per_llm_call=config.get(
-                    "limit_num_image_per_llm_call", None
-                ),
-            )
-            llm_config = LLMConfig(
-                provider=config.get("llm_provider", "openai"),
-                model_name=config.get("llm_model_name", "gpt-3.5-turbo"),
-                temperature=config.get("llm_temperature", 0.7),
-                base_url=config.get("llm_base_url", ""),
-                api_key=config.get("llm_api_key", ""),
-            )
-
-            async for update in agent_runner.stream_agent_updates(
-                llm_config, agent_config
-            ):
-                response_data = {
-                    "html_content": update.get("html_content", ""),
-                    "current_state": update.get("current_state") or {},
-                    "action": update.get("action", []),
-                }
-
-                await websocket.send_text(json.dumps(response_data))
->>>>>>> 350c2dfb
 
     except WebSocketDisconnect:
         logger.info("WebSocket disconnected")
@@ -251,6 +163,7 @@
         except Exception:
             pass
 
+
 @app.websocket("/ws/stop")
 async def stop_endpoint(websocket: WebSocket):
     logger.info("New WebSocket connection for stop requests")
@@ -259,7 +172,6 @@
     try:
         while True:
             data = await websocket.receive_text()
-<<<<<<< HEAD
             logger.info(f"Stop request received: {data}")
 
             try:
@@ -279,13 +191,6 @@
                 logger.error(error_msg)
                 await websocket.send_text(json.dumps({"error": error_msg}))
 
-=======
-            client_payload = json.loads(data)
-            if client_payload.get("task") == "stop":
-                response = await agent_runner.stop_agent()
-                await websocket.send_text(json.dumps(response))
-                return
->>>>>>> 350c2dfb
     except WebSocketDisconnect:
         logger.info("WebSocket disconnected")
     finally:
@@ -295,8 +200,6 @@
             pass
 
 
-<<<<<<< HEAD
-=======
 @app.websocket("/ws/terminal")
 async def terminal_endpoint(websocket: WebSocket):
     logger.info("New WebSocket connection for terminal commands")
@@ -335,6 +238,5 @@
         await websocket.close()
 
 
->>>>>>> 350c2dfb
 if __name__ == "__main__":
     uvicorn.run(app, host="0.0.0.0", port=7788)